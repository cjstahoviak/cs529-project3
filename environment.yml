--- conflicted
+++ resolved
@@ -13,11 +13,6 @@
   - ipython
   - librosa
   - databricks-sdk
-<<<<<<< HEAD
-  - mlxtend
   - ipykernel
   - torchvision
-  - torch
-=======
-  - ipykernel
->>>>>>> 6127db8c
+  - torch